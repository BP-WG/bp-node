# Bitcoin Transaction Services

<<<<<<< HEAD
This repository holds the source code for building the daemons and tools that parse 
bitcoin blockchain blocks into a compact database based on LNPBP-5 standard and 
provides a query API for data that can't be provided by either Bitcoin Core and 
Electrum Server (like getting transaction spending particular output, querying 
transactions by their script/miniscript code etc).
=======
This repository holds the source code for building the daemons and tools that 
parse bitcoin blockchain blocks into a compact database based on 
[LNPBP-5 standard](https://github.com/LNP-BP/lnpbps/blob/master/lnpbp-0005.md) 
and provides a query API for data that can't be provided by either Bitcoin Core 
and Electrum Server (like getting transaction spending particular output, 
querying transactions by their script/miniscript code etc).
>>>>>>> e44a97a0

This project contains the following components:

* `txparserd`: daemon that feeds with blocks from Bitcoin database, parses them
  and stores transaction & block information in indexed database
* `txqueryd`: daemon that provides API to external clients to query transaction
  indexes
* `txlib`: library with database models and schemata used by the above daemons
* `fsparser`: a tool that parses the content of Bitcoin Core `blocks` directory
  and feeds it to the `txparserd` for initial database population with the data
* `zmqnotifier`: a service that can run together with Bitcoin Core instance
  monitoring new blocks via ZeroMQ interface and feeds them to the `txparserd`
  for maintaining the database updated
  
![Software architecture](doc/architecture.jpeg)<|MERGE_RESOLUTION|>--- conflicted
+++ resolved
@@ -1,19 +1,11 @@
 # Bitcoin Transaction Services
 
-<<<<<<< HEAD
-This repository holds the source code for building the daemons and tools that parse 
-bitcoin blockchain blocks into a compact database based on LNPBP-5 standard and 
-provides a query API for data that can't be provided by either Bitcoin Core and 
-Electrum Server (like getting transaction spending particular output, querying 
-transactions by their script/miniscript code etc).
-=======
 This repository holds the source code for building the daemons and tools that 
 parse bitcoin blockchain blocks into a compact database based on 
 [LNPBP-5 standard](https://github.com/LNP-BP/lnpbps/blob/master/lnpbp-0005.md) 
 and provides a query API for data that can't be provided by either Bitcoin Core 
 and Electrum Server (like getting transaction spending particular output, 
 querying transactions by their script/miniscript code etc).
->>>>>>> e44a97a0
 
 This project contains the following components:
 
